﻿using System;

namespace EasySaveV1.EasySaveConsole.Models
{
    public class StateModel
    {
        public string Name { get; set; }
        public DateTime LastActionTime { get; set; }
<<<<<<< HEAD
        public string Status { get; set; } // "Active" or "Inactive"
=======
        public string Status { get; set; } // "Pending" or "Active" or "Inactive"
>>>>>>> adcfc056
        public int TotalFilesCount { get; set; }
        public long TotalFilesSize { get; set; }

        // Progress tracking - only relevant when Status is "Active"
        public int FilesRemaining { get; set; }
        public long BytesRemaining { get; set; }
        public string CurrentSourceFile { get; set; }
        public string CurrentTargetFile { get; set; }

        // Constructor for initial state
        public static StateModel CreateInitialState(string jobName)
        {
            return new StateModel
            {
                Name = jobName,
                LastActionTime = DateTime.Now,
                Status = "Pending",
                TotalFilesCount = 0,
                TotalFilesSize = 0,
                FilesRemaining = 0,
                BytesRemaining = 0,
                CurrentSourceFile = "",
                CurrentTargetFile = ""
            };
        }
    }
}<|MERGE_RESOLUTION|>--- conflicted
+++ resolved
@@ -6,11 +6,7 @@
     {
         public string Name { get; set; }
         public DateTime LastActionTime { get; set; }
-<<<<<<< HEAD
-        public string Status { get; set; } // "Active" or "Inactive"
-=======
         public string Status { get; set; } // "Pending" or "Active" or "Inactive"
->>>>>>> adcfc056
         public int TotalFilesCount { get; set; }
         public long TotalFilesSize { get; set; }
 
