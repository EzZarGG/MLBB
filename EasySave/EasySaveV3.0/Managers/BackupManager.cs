using EasySaveV3._0.Models;
using EasySaveV3._0.Controllers;
using System.Text.Json;
using System.Diagnostics;
using EasySaveLogging;
using System.Collections.Concurrent;

namespace EasySaveV3._0.Managers
{
    /// <summary>
    /// Defines the possible states a backup job can be in
    /// </summary>
    public static class JobStatus
    {
        public const string NotStarted = "NotStarted";
        public const string Active = "Active";
        public const string Completed = "Completed";
        public const string Error = "Error";
    }

    /// <summary>
    /// Manages backup operations including creation, execution, and monitoring of backup jobs.
    /// Handles file operations, encryption, and logging of backup activities.
    /// Provides comprehensive backup management with support for differential backups,
    /// encryption, progress tracking, and state management.
    /// </summary>
    public class BackupManager
    {
        // Configuration constants
        private readonly LanguageManager _languageManager;
        // Configuration constants
        private const int BUFFER_SIZE = 8192;  // 8KB buffer size for file operations

        // File paths for persistent storage
        private readonly string _backupFilePath;  // Path to store backup job configurations
        private readonly string _stateFile;       // Path to store backup job states

        // Core data structures
        private readonly List<Backup> _backups;           // Collection of all backup jobs
        private readonly Dictionary<string, StateModel> _jobStates;  // Current state of each backup job
        private readonly JsonSerializerOptions _jsonOptions;  // JSON serialization settings

        // Service dependencies
        private readonly LogController _logController;  // Handles logging operations
        private readonly Logger _logger;               // Main logging service
        private readonly SettingsController _settingsController;  // Manages settings including encryption

        // Thread synchronization primitives
        private readonly object _stateLock = new();     // Lock for state modifications

        // Progress tracking events
        public event EventHandler<FileProgressEventArgs>? FileProgressChanged;        // Fired when file operation progress changes
        public event EventHandler<EncryptionProgressEventArgs>? EncryptionProgressChanged;  // Fired when encryption progress changes

        public event EventHandler<string>? BusinessSoftwareDetected;
        private readonly string _cryptoSoftPath;

<<<<<<< HEAD
        // Add thread pool configuration
        private static readonly SemaphoreSlim _priorityThreadPool;
        private static readonly SemaphoreSlim _normalThreadPool;
        private static readonly int _maxPriorityThreads;
        private static readonly int _maxNormalThreads;
        private static readonly int _maxTotalThreads;
        private static readonly object _threadPoolLock = new object();
        private static int _activeThreadCount = 0;

        // Remove global backup semaphore, keep only CryptoSoft semaphore for thread safety
        private static readonly SemaphoreSlim _cryptoSoftSemaphore = new SemaphoreSlim(1, 1);

        // Add a dictionary to track active backups and their resources
        private static readonly ConcurrentDictionary<string, BackupResources> _activeBackups = new();

        // Class to hold resources for each backup job
        private class BackupResources : IDisposable
        {
            public CancellationTokenSource CancellationTokenSource { get; } = new();
            public Stopwatch Stopwatch { get; } = new();
            public bool IsDisposed { get; private set; }

            public void Dispose()
            {
                if (!IsDisposed)
                {
                    CancellationTokenSource.Dispose();
                    IsDisposed = true;
                }
            }
        }

        // Static constructor to initialize thread pools
        static BackupManager()
        {
            // Configure thread pools based on system resources
            _maxTotalThreads = Environment.ProcessorCount * 2; // Allow 2x CPU cores for I/O operations
            _maxPriorityThreads = Math.Max(1, Environment.ProcessorCount / 2); // Reserve half for priority operations
            _maxNormalThreads = _maxTotalThreads - _maxPriorityThreads;

            _priorityThreadPool = new SemaphoreSlim(_maxPriorityThreads, _maxPriorityThreads);
            _normalThreadPool = new SemaphoreSlim(_maxNormalThreads, _maxNormalThreads);
        }
=======
        // Limite de taille (n Ko) et contrôle mutuel des gros transferts
        private readonly SemaphoreSlim _largeFileSemaphore;
        private readonly long _maxLargeFileSizeBytes;

>>>>>>> ae760ac3

        /// <summary>
        /// Initializes a new instance of the BackupManager class.
        /// Sets up file paths, loads existing backups and states, and initializes controllers.
        /// </summary>
        public BackupManager()
        {
            _backupFilePath = Path.Combine(AppContext.BaseDirectory, "backups.json");
            _stateFile = Path.Combine(AppContext.BaseDirectory, "states.json");
            _backups = new List<Backup>();
            _jobStates = new Dictionary<string, StateModel>();
            _languageManager = LanguageManager.Instance; 

            _jsonOptions = new JsonSerializerOptions

            {
                WriteIndented = true,
                PropertyNamingPolicy = JsonNamingPolicy.CamelCase
            };
            _logController = LogController.Instance;
            _logger = Logger.GetInstance();
            _settingsController = SettingsController.Instance;

            // Valeur n Ko paramétrable
            _maxLargeFileSizeBytes = _settingsController.MaxLargeFileSizeKB * 1000L;
            _largeFileSemaphore = new SemaphoreSlim(1, 1);
            _cryptoSoftPath = Config.GetCryptoSoftPath();
            if (string.IsNullOrWhiteSpace(_cryptoSoftPath) || !File.Exists(_cryptoSoftPath))
            {
                throw new Exception($"CryptoSoftPath is invalid or file does not exist: '{_cryptoSoftPath}'");
            }
            LoadBackups();
            LoadOrInitializeStates();
        }

        /// <summary>
        /// Gets the list of all backup jobs.
        /// </summary>
        public IReadOnlyList<Backup> Jobs => _backups;

        /// <summary>
        /// Loads or initializes the state for all backup jobs.
        /// Attempts to load existing states from persistent storage,
        /// falls back to initial states if no saved state exists.
        /// </summary>
        private void LoadOrInitializeStates()
        {
            try
            {
                lock (_stateLock)
                {
                    // Load existing states if available
                    if (File.Exists(_stateFile))
                    {
                        var json = File.ReadAllText(_stateFile);
                        var loadedStates = JsonSerializer.Deserialize<List<StateModel>>(json, _jsonOptions);

                        if (loadedStates != null)
                        {
                            foreach (var state in loadedStates.Where(s => !string.IsNullOrEmpty(s.Name)))
                            {
                                _jobStates[state.Name] = state;
                            }
                        }
                    }

                    // Initialize states only for jobs that don't have a state yet
                    foreach (var job in _backups.Where(j => !string.IsNullOrEmpty(j.Name) && !_jobStates.ContainsKey(j.Name)))
                    {
                        _jobStates[job.Name] = StateModel.CreateInitialState(job.Name);
                    }

                    // Sauvegarder les états
                    SaveStates(_jobStates.Values.ToList());
                }
            }
            catch (Exception)
            {
                throw;
            }
        }

        /// <summary>
        /// Loads backup jobs from configuration or JSON file.
        /// Prioritizes loading from Config, falls back to JSON file if needed.
        /// Ensures data consistency by saving loaded backups.
        /// </summary>
        private void LoadBackups()
        {
            try
            {
                _backups.Clear();
                
                // Try loading from Config first
                var configBackups = Config.LoadJobs();
                if (configBackups?.Any() == true)
                {
                    _backups.AddRange(configBackups);
                }
                // Fall back to JSON file if no backups in Config
                else if (File.Exists(_backupFilePath))
                {
                    var json = File.ReadAllText(_backupFilePath);
                    var loaded = JsonSerializer.Deserialize<List<Backup>>(json, _jsonOptions);
                    if (loaded?.Any() == true)
                    {
                        _backups.AddRange(loaded);
                    }
                }
                
                if (_backups.Any())
                {
                    SaveBackups();
                }
            }
            catch (Exception)
            {
                throw;
            }
        }

        /// <summary>
        /// Saves the current state of all backup jobs to persistent storage.
        /// Serializes job states to JSON format for durability.
        /// </summary>
        private void SaveStates(List<StateModel> states)
        {
            try
            {
                lock (_stateLock)
                {
                    var json = JsonSerializer.Serialize(states, _jsonOptions);
                    File.WriteAllText(_stateFile, json);
                }
            }
            catch (Exception)
            {
                throw;
            }
        }

        /// <summary>
        /// Saves the current list of backup jobs to both JSON file and Config.
        /// Ensures backup configurations are persisted across application restarts.
        /// </summary>
        private void SaveBackups()
        {
            try
            {
                var json = JsonSerializer.Serialize(_backups, _jsonOptions);
                File.WriteAllText(_backupFilePath, json);
                Config.SaveJobs(_backups);
            }
            catch (Exception)
            {
                throw;
            }
        }

        /// <summary>
        /// Updates the state of a specific backup job.
        /// Thread-safe operation that persists state changes.
        /// </summary>
        /// <param name="jobName">Name of the backup job to update</param>
        /// <param name="updateAction">Action to perform on the job's state</param>
        /// <exception cref="ArgumentNullException">Thrown when jobName is null or empty</exception>
        public void UpdateJobState(string name, Action<StateModel> updateAction)
        {
            if (string.IsNullOrEmpty(name))
            {
                throw new ArgumentNullException(nameof(name));
            }

            try
            {
                lock (_stateLock)
                {
                    if (!_jobStates.ContainsKey(name))
                    {
                        _jobStates[name] = StateModel.CreateInitialState(name);
                    }

                    updateAction(_jobStates[name]);
                    _jobStates[name].LastActionTime = DateTime.Now;
                    
                    // Sauvegarder immédiatement l'état
                    var states = _jobStates.Values.ToList();
                    var json = JsonSerializer.Serialize(states, _jsonOptions);
                    File.WriteAllText(_stateFile, json);
                }
            }
            catch (Exception ex)
            {
                var existingBackup = GetJob(name);
                _logController.LogBackupError(name, existingBackup?.Type ?? "Unknown", ex.Message);
                throw;
            }
        }

        /// <summary>
        /// Adds a new backup job to the manager.
        /// Validates job parameters and ensures uniqueness of job names.
        /// </summary>
        /// <param name="job">The backup job configuration to add</param>
        /// <returns>True if the job was added successfully, false if maximum jobs reached or name exists</returns>
        /// <exception cref="ArgumentNullException">Thrown when job is null</exception>
        /// <exception cref="ArgumentException">Thrown when job name is null or empty</exception>
        public bool AddJob(Backup job)
        {
            if (job == null)
            {
                throw new ArgumentNullException(nameof(job));
            }

            if (string.IsNullOrEmpty(job.Name))
            {
                throw new ArgumentException("Job name cannot be null or empty", nameof(job));
            }

            try
            {
         
                if (_backups.Any(b => b.Name == job.Name))
                {
                    var existingBackup = GetJob(job.Name);
                    _logController.LogBackupError(job.Name, existingBackup?.Type ?? "Unknown", "A backup with this name already exists");
                    return false;
                }

                _backups.Add(job);
                _jobStates[job.Name] = StateModel.CreateInitialState(job.Name);
                SaveBackups();
                var logEntry = new LogEntry
                {
                    Timestamp = DateTime.Now,
                    BackupName = job.Name,
                    BackupType = job.Type,
                    SourcePath = job.SourcePath,
                    TargetPath = job.TargetPath,
                    Message = "Backup job created",
                    LogType = "INFO",
                    ActionType = "BACKUP_CREATED"
                };
                _logger.AddLogEntry(logEntry);
                return true;
            }
            catch (Exception ex)
            {
                var existingBackup = GetJob(job.Name);
                _logController.LogBackupError(job.Name, existingBackup?.Type ?? "Unknown", ex.Message);
                throw;
            }
        }

        /// <summary>
        /// Removes a backup job from the manager.
        /// Cleans up associated resources and logs the deletion.
        /// </summary>
        /// <param name="name">Name of the backup job to remove</param>
        /// <returns>True if the job was removed successfully, false if not found</returns>
        public bool RemoveJob(string name)
        {
            try
            {
                var backup = _backups.FirstOrDefault(b => b.Name == name);
                if (backup == null)
                {
                    var existingBackup = GetJob(name);
                    _logController.LogBackupError(name, existingBackup?.Type ?? "Unknown", "Backup not found");
                    return false;
                }

                // Create a deletion log before removing the backup
                var deleteLogEntry = new LogEntry
                {
                    Timestamp = DateTime.Now,
                    BackupName = backup.Name,
                    BackupType = backup.Type,
                    SourcePath = backup.SourcePath,
                    TargetPath = backup.TargetPath,
                    Message = $"Backup job deleted. Details: Type={backup.Type}, Source={backup.SourcePath}, Target={backup.TargetPath}",
                    LogType = "INFO",
                    ActionType = "BACKUP_DELETE"  // New action type for deleting
                };
                _logger.AddLogEntry(deleteLogEntry);

                // Remove the backup
                _backups.Remove(backup);
                _jobStates.Remove(name);
                SaveBackups();
                SaveStates(_jobStates.Values.ToList());

                return true;
            }
            catch (Exception ex)
            {
                var existingBackup = GetJob(name);
                _logController.LogBackupError(name, existingBackup?.Type ?? "Unknown", ex.Message);
                return false;
            }
        }

        /// <summary>
        /// Updates an existing backup job with new settings.
        /// Maintains job history and logs configuration changes.
        /// </summary>
        /// <param name="name">Current name of the backup job</param>
        /// <param name="updated">Updated backup job configuration</param>
        /// <returns>True if the job was updated successfully, false if not found</returns>
        public bool UpdateJob(string name, Backup updated)
        {
            try
            {
                var index = _backups.FindIndex(b => b.Name == name);
                if (index == -1)
                {
                    var existingBackup = GetJob(name);
                    _logController.LogBackupError(name, existingBackup?.Type ?? "Unknown", "Backup not found");
                    return false;
                }

                // Save the old configuration for log
                var oldBackup = _backups[index];

                // Update the backup
                _backups[index] = updated;
                Config.SaveJobs(_backups);

                // Update state if job name changed
                if (name != updated.Name && _jobStates.ContainsKey(name))
                {
                    var state = _jobStates[name];
                    _jobStates.Remove(name);
                    state.Name = updated.Name;
                    _jobStates[updated.Name] = state;
                    SaveStates(_jobStates.Values.ToList());
                }

                // Create a new log for the edit
                var updateLogEntry = new LogEntry
                {
                    Timestamp = DateTime.Now,
                    BackupName = updated.Name,
                    BackupType = updated.Type,
                    SourcePath = updated.SourcePath,
                    TargetPath = updated.TargetPath,
                    Message = $"Backup job edited",
                    LogType = "INFO",
                    ActionType = "BACKUP_EDIT"
                };
                _logger.AddLogEntry(updateLogEntry);
                return true;
            }
            catch (Exception ex)
            {
                var existingBackup = GetJob(name);
                _logController.LogBackupError(name, existingBackup?.Type ?? "Unknown", ex.Message);
                return false;
            }
        }

        /// <summary>
        /// Retrieves a backup job by its name.
        /// </summary>
        /// <param name="name">Name of the backup job to retrieve</param>
        /// <returns>The backup job if found, null otherwise</returns>
        public Backup? GetJob(string name)
        {
            return _backups.FirstOrDefault(b => b.Name == name);
        }

        /// <summary>
        /// Gets the current state of a backup job.
        /// </summary>
        /// <param name="name">Name of the backup job</param>
        /// <returns>The current state of the backup job, null if not found</returns>
        public StateModel? GetJobState(string name)
        {
            lock (_stateLock)
            {
                if (_jobStates.TryGetValue(name, out var state))
                {
                    return state;
                }
                return null;
            }
        }

        /// <summary>
        /// Encrypts a file using XOR encryption via CryptoSoft.
        /// </summary>
        /// <param name="sourceFile">Path to the file to encrypt</param>
        /// <param name="targetFile">Path where the encrypted file will be saved</param>
        private async Task EncryptFileWithCryptoSoftAsync(string sourceFile, string targetFile)
        {
            try
            {
                await _cryptoSoftSemaphore.WaitAsync();
                var psi = new ProcessStartInfo
                {
                    FileName = _cryptoSoftPath,
                    Arguments = $"encrypt \"{sourceFile}\" \"{targetFile}\"",
                    UseShellExecute = false,
                    RedirectStandardOutput = true,
                    RedirectStandardError = true,
                    CreateNoWindow = true
                };
                using var process = Process.Start(psi);
                if (process == null)
                {
                    throw new Exception("Failed to start CryptoSoft process");
                }
                await process.WaitForExitAsync();
                if (process.ExitCode < 0)
                {
                    var error = await process.StandardError.ReadToEndAsync();
                    throw new Exception($"CryptoSoft error: {error}");
                }
            }
            finally
            {
                _cryptoSoftSemaphore.Release();
            }
        }

        private async Task CopyFileAsync(string sourceFile, string targetFile, string backupName)
        {
          var backup = GetJob(backupName);
          if (backup == null)
              throw new InvalidOperationException($"Backup job '{backupName}' not found");

          // Ensure the target directory exists
          var targetDir = Path.GetDirectoryName(targetFile);
          if (targetDir != null && !Directory.Exists(targetDir))
          {
              Directory.CreateDirectory(targetDir);
              _logger.LogAdminAction(backupName, "DIR_CREATE", $"Created directory: {targetDir}");
          }

          // Determine if this file should be encrypted
          bool shouldEncrypt = backup.Encrypt && _settingsController.ShouldEncryptFile(sourceFile);

          if (shouldEncrypt)
          {
              // Notify UI: encryption started
              EncryptionProgressChanged?.Invoke(this, new EncryptionProgressEventArgs(backupName, sourceFile, 0));

              try
              {
                  // Log encryption start
                  _logger.AddLogEntry(new LogEntry
                  {
                      Timestamp = DateTime.Now,
                      BackupName = backupName,
                      SourcePath = sourceFile,
                      TargetPath = targetFile,
                      Message = $"Starting encryption of file: {sourceFile}",
                      LogType = "INFO",
                      ActionType = "ENCRYPTION_START"
                  });

                  // Perform encryption
                  await EncryptFileWithCryptoSoftAsync(sourceFile, targetFile);

                  // Log encryption success
                  _logger.AddLogEntry(new LogEntry
                  {
                      Timestamp = DateTime.Now,
                      BackupName = backupName,
                      SourcePath = sourceFile,
                      TargetPath = targetFile,
                      Message = $"Completed encryption of file: {sourceFile}",
                      LogType = "INFO",
                      ActionType = "ENCRYPTION_COMPLETE"
                  });

                  // Notify UI: encryption complete
                  EncryptionProgressChanged?.Invoke(this, new EncryptionProgressEventArgs(backupName, sourceFile, 100, true));
              }
              catch (Exception ex)
              {
                  // Log encryption failure
                  _logger.AddLogEntry(new LogEntry
                  {
                      Timestamp = DateTime.Now,
                      BackupName = backupName,
                      SourcePath = sourceFile,
                      TargetPath = targetFile,
                      Message = $"Encryption error for file {sourceFile}: {ex.Message}",
                      LogType = "ERROR",
                      ActionType = "ENCRYPTION_ERROR"
                  });

                  // Notify UI: encryption error
                  EncryptionProgressChanged?.Invoke(this, new EncryptionProgressEventArgs(backupName, sourceFile, 0, true, true, ex.Message));
                  throw;
              }
          }
          else
          {
              // Log that encryption is skipped
              _logger.AddLogEntry(new LogEntry
              {
                  Timestamp = DateTime.Now,
                  BackupName = backupName,
                  SourcePath = sourceFile,
                  TargetPath = targetFile,
                  Message = $"Skipping encryption for file: {sourceFile}",
                  LogType = "INFO",
                  ActionType = "ENCRYPTION_SKIP"
              });

              // Perform normal copy
              await Task.Run(() => File.Copy(sourceFile, targetFile, true));
          }
        }

        /// <summary>
        /// Checks if there are any priority files remaining in the current backup job.
        /// </summary>
        /// <param name="backup">The backup job to check</param>
        /// <returns>True if there are priority files remaining in this job, false otherwise</returns>
        private bool HasPriorityFilesRemaining(Backup backup)
        {
            var priorityExtensions = Config.GetPriorityExtensions();
            var state = GetJobState(backup.Name);
            
            // Skip if job is not active
            if (state == null || state.Status != "Active")
                return false;

            // Get all files in the source directory
            var files = Directory.GetFiles(backup.SourcePath, "*.*", SearchOption.AllDirectories);
            
            // Get the list of already processed files from the state
            var processedFiles = state.ProcessedFiles ?? new HashSet<string>();
            
            // Check if any remaining files have priority extensions
            var hasPriorityFiles = files.Any(f => 
            {
                // Skip already processed files
                if (processedFiles.Contains(f))
                    return false;
                    
                var extension = Path.GetExtension(f).ToLower();
                return priorityExtensions.Contains(extension);
            });

            return hasPriorityFiles;
        }

        /// <summary>
        /// Gets the list of files that need to be processed for a backup job,
        /// respecting the priority of files.
        /// </summary>
        /// <param name="backup">The backup job to process</param>
        /// <returns>List of files to process, ordered by priority</returns>
        private async Task<List<string>> GetFilesToProcessAsync(Backup backup)
        {
            // Get all files in the source directory
            var files = await Task.Run(() => Directory.GetFiles(backup.SourcePath, "*.*", SearchOption.AllDirectories));
            var priorityExtensions = Config.GetPriorityExtensions();
            
            // Sort files by priority - priority files first, then non-priority files
            var sortedFiles = files.OrderByDescending(f => priorityExtensions.Contains(Path.GetExtension(f).ToLower())).ToList();
            
            return sortedFiles;
        }

        // Add thread management methods
        private async Task AcquireThreadSlotAsync(bool isPriority)
        {
            var semaphore = isPriority ? _priorityThreadPool : _normalThreadPool;
            await semaphore.WaitAsync();
            
            lock (_threadPoolLock)
            {
                _activeThreadCount++;
                if (_activeThreadCount > _maxTotalThreads)
                {
                    // Log warning if we exceed max threads
                    _logger.AddLogEntry(new LogEntry
                    {
                        Timestamp = DateTime.Now,
                        Message = $"Warning: Active thread count ({_activeThreadCount}) exceeds maximum ({_maxTotalThreads})",
                        LogType = "WARNING",
                        ActionType = "THREAD_POOL"
                    });
                }
            }
        }

        private void ReleaseThreadSlot(bool isPriority)
        {
            var semaphore = isPriority ? _priorityThreadPool : _normalThreadPool;
            semaphore.Release();
            
            lock (_threadPoolLock)
            {
                _activeThreadCount--;
            }
        }

        // Create a struct to hold file processing results
        private struct FileProcessingResult
        {
            public bool HasError { get; set; }
            public string? ErrorMessage { get; set; }
            public long BytesTransferred { get; set; }
            public long EncryptionTime { get; set; }
            public bool WasProcessed { get; set; }
        }

        private async Task<FileProcessingResult> ProcessFileAsync(string sourceFile, Backup backup, string name, 
            object jobLock, CancellationToken token)
        {
            var result = new FileProcessingResult();
            
            if (token.IsCancellationRequested)
            {
                lock (jobLock)
                {
                    UpdateJobState(name, state => 
                    {
                        state.Status = JobStatus.Completed;
                    });
                }
                return result;
            }

            var relativePath = Path.GetRelativePath(backup.SourcePath, sourceFile);
            var targetFile = Path.Combine(backup.TargetPath, relativePath);
            var sourceInfo = new FileInfo(sourceFile);
            var shouldCopy = true;

            // Check if file needs to be copied (differential backup)
            if (backup.Type.Equals("Differential", StringComparison.OrdinalIgnoreCase) && File.Exists(targetFile))
            {
                var targetInfo = new FileInfo(targetFile);
                shouldCopy = sourceInfo.LastWriteTime > targetInfo.LastWriteTime;
            }

            if (shouldCopy)
            {
                // Ensure target directory exists
                var dir = Path.GetDirectoryName(targetFile);
                if (dir != null && !Directory.Exists(dir))
                {
                    Directory.CreateDirectory(dir);
                    _logger.LogAdminAction(name, "DIR_CREATE", $"Created directory: {dir}");
                }

                var stopwatch = Stopwatch.StartNew();
                try
                {
                    // Copy and optionally encrypt the file
                    await CopyFileAsync(sourceFile, targetFile, name);
                    
                    result.BytesTransferred = sourceInfo.Length;
                    result.EncryptionTime = stopwatch.ElapsedMilliseconds;
                    result.WasProcessed = true;

                    // Report progress
                    FileProgressChanged?.Invoke(this, new FileProgressEventArgs(
                        name,
                        sourceFile,
                        targetFile,
                        sourceInfo.Length,
                        0, // Progress will be calculated by caller
                        0, // Bytes transferred will be calculated by caller
                        0, // Total bytes will be calculated by caller
                        0, // Files processed will be calculated by caller
                        0, // Total files will be calculated by caller
                        stopwatch.Elapsed,
                        true
                    ));
                }
                catch (Exception ex)
                {
                    stopwatch.Stop();
                    result.HasError = true;
                    result.ErrorMessage = $"Error copying file {sourceFile}: {ex.Message}";

                    // Report error progress
                    FileProgressChanged?.Invoke(this, new FileProgressEventArgs(
                        name,
                        sourceFile,
                        targetFile,
                        sourceInfo.Length,
                        0, // Progress will be calculated by caller
                        0, // Bytes transferred will be calculated by caller
                        0, // Total bytes will be calculated by caller
                        0, // Files processed will be calculated by caller
                        0, // Total files will be calculated by caller
                        stopwatch.Elapsed,
                        false
                    ));

                    if (backup.Encrypt)
                    {
                        EncryptionProgressChanged?.Invoke(this, new EncryptionProgressEventArgs(
                            name,
                            sourceFile,
                            0,
                            true,
                            true,
                            ex.Message
                        ));
                    }
                }
            }

            return result;
        }

        /// <summary>
        /// Executes a backup job, copying and optionally encrypting files.
        /// Handles differential backups, progress tracking, and error management.
        /// </summary>
        /// <param name="name">Name of the backup job to execute</param>
        /// <param name="cancellationToken">Optional token to cancel the operation</param>
        /// <exception cref="InvalidOperationException">Thrown when backup job is not found</exception>
        /// <exception cref="OperationCanceledException">Thrown when the operation is cancelled</exception>
        public async Task ExecuteJob(string name, CancellationToken cancellationToken = default)
        {
            var backup = GetJob(name);
            if (backup == null)
                throw new InvalidOperationException($"Backup job '{name}' not found");

<<<<<<< HEAD
            // Create and register backup resources
            var resources = new BackupResources();
            if (!_activeBackups.TryAdd(name, resources))
            {
                resources.Dispose();
                throw new InvalidOperationException($"Backup job '{name}' is already running");
            }

            try
            {
                resources.Stopwatch.Start();
                var startTime = DateTime.Now;
                var totalFiles = 0;
                var totalBytes = 0L;
                var filesProcessed = 0;
                var bytesTransferred = 0L;
                var totalEncryptionTime = 0L;
                var hasErrors = false;
                var errorMessages = new List<string>();
                var processedFilesOrder = new List<string>();
                var jobLock = new object();

                // Get files to process and separate by priority
                var allFiles = await GetFilesToProcessAsync(backup);
                var priorityFiles = allFiles.Where(f => Config.GetPriorityExtensions().Contains(Path.GetExtension(f).ToLower())).ToList();
                var normalFiles = allFiles.Where(f => !Config.GetPriorityExtensions().Contains(Path.GetExtension(f).ToLower())).ToList();
                
                lock (jobLock)
                {
                    totalFiles = allFiles.Count;
                    totalBytes = allFiles.Sum(f => new FileInfo(f).Length);
                }

                // Log the start of file processing with priority information
                var fileList = string.Join("\n", 
                    priorityFiles.Select(f => $"- {Path.GetFileName(f)} (Priority)").Concat(
                    normalFiles.Select(f => $"- {Path.GetFileName(f)} (Non-priority)")));
                
=======
            // Create a new cancellation token for this job
            var cts = new CancellationTokenSource();
            _jobCancellationTokens[name] = cts;

            var startTime = DateTime.Now;
            var filesProcessed = 0;
            var bytesTransferred = 0L;
            var totalTransferTime = 0L;
            var totalEncryptionTime = 0L;
            var hasErrors = false;
            var errorMessages = new List<string>();
            var processedFilesOrder = new List<string>(); 

            try
            {
                // 1) Retrieve the list of files to process, with priorityé
                var sortedFiles = await GetFilesToProcessAsync(backup);

                // 2) Calculate totals
                var totalFiles = sortedFiles.Count;
                var totalBytes = sortedFiles.Sum(f => new FileInfo(f).Length);

                // 3) Log the start of file processing
                var fileList = string.Join("\n", sortedFiles.Select(f => $"- {Path.GetFileName(f)} ({(Config.GetPriorityExtensions().Contains(Path.GetExtension(f).ToLower()) ? "Priority" : "Non-priority")})"));

>>>>>>> ae760ac3
                _logger.AddLogEntry(new LogEntry
                {
                    Timestamp = startTime,
                    BackupName = name,
                    BackupType = backup.Type,
                    SourcePath = backup.SourcePath,
                    TargetPath = backup.TargetPath,
                    Message = $"Starting backup with {totalFiles} files ({priorityFiles.Count} priority, {normalFiles.Count} non-priority):\n{fileList}",
                    LogType = "INFO",
                    ActionType = "BACKUP_STARTED"
                });

<<<<<<< HEAD
                // Update initial state
                UpdateJobState(name, state =>
                {
                    state.Status = JobStatus.Active;
                    state.ProgressPercentage = 0;
=======
                // 4) Mettre à jour l’état initial
                UpdateJobState(name, state =>
                {
                    state.Status = "Active";
>>>>>>> ae760ac3
                    state.TotalFilesCount = totalFiles;
                    state.TotalFilesSize = totalBytes;
                    state.FilesRemaining = totalFiles;
                    state.BytesRemaining = totalBytes;
                    state.ProgressPercentage = 0;
                    state.CurrentSourceFile = backup.SourcePath;
                    state.CurrentTargetFile = backup.TargetPath;
                });

<<<<<<< HEAD
                // Process priority files first
                if (priorityFiles.Any())
                {
                    var priorityOptions = new ParallelOptions
                    {
                        MaxDegreeOfParallelism = _maxPriorityThreads,
                        CancellationToken = cancellationToken
                    };

                    var priorityResults = await Task.WhenAll(
                        priorityFiles.Select(async sourceFile =>
                        {
                            try
                            {
                                await AcquireThreadSlotAsync(true);
                                var result = await ProcessFileAsync(sourceFile, backup, name, jobLock, cancellationToken);
                                
                                lock (jobLock)
                                {
                                    if (result.WasProcessed)
                                    {
                                        filesProcessed++;
                                        bytesTransferred += result.BytesTransferred;
                                        if (backup.Encrypt)
                                        {
                                            totalEncryptionTime += result.EncryptionTime;
                                        }
                                        processedFilesOrder.Add(sourceFile);
                                        
                                        if (result.HasError)
                                        {
                                            hasErrors = true;
                                            errorMessages.Add(result.ErrorMessage!);
                                        }

                                        // Update progress
                                        var progress = (int)((filesProcessed * 100.0) / totalFiles);
                                        UpdateJobState(name, state =>
                                        {
                                            state.ProgressPercentage = progress;
                                            state.FilesRemaining = totalFiles - filesProcessed;
                                            state.BytesRemaining = totalBytes - bytesTransferred;
                                            state.CurrentSourceFile = sourceFile;
                                            state.CurrentTargetFile = Path.Combine(backup.TargetPath, Path.GetRelativePath(backup.SourcePath, sourceFile));
                                        });
                                    }
                                }
                                
                                return result;
                            }
                            finally
                            {
                                ReleaseThreadSlot(true);
                            }
                        })
                    );
                }

                // Process normal files
                if (normalFiles.Any())
                {
                    var normalOptions = new ParallelOptions
                    {
                        MaxDegreeOfParallelism = _maxNormalThreads,
                        CancellationToken = cancellationToken
                    };

                    var normalResults = await Task.WhenAll(
                        normalFiles.Select(async sourceFile =>
                        {
                            try
                            {
                                await AcquireThreadSlotAsync(false);
                                var result = await ProcessFileAsync(sourceFile, backup, name, jobLock, cancellationToken);
                                
                                lock (jobLock)
                                {
                                    if (result.WasProcessed)
                                    {
                                        filesProcessed++;
                                        bytesTransferred += result.BytesTransferred;
                                        if (backup.Encrypt)
                                        {
                                            totalEncryptionTime += result.EncryptionTime;
                                        }
                                        processedFilesOrder.Add(sourceFile);
                                        
                                        if (result.HasError)
                                        {
                                            hasErrors = true;
                                            errorMessages.Add(result.ErrorMessage!);
                                        }

                                        // Update progress
                                        var progress = (int)((filesProcessed * 100.0) / totalFiles);
                                        UpdateJobState(name, state =>
                                        {
                                            state.ProgressPercentage = progress;
                                            state.FilesRemaining = totalFiles - filesProcessed;
                                            state.BytesRemaining = totalBytes - bytesTransferred;
                                            state.CurrentSourceFile = sourceFile;
                                            state.CurrentTargetFile = Path.Combine(backup.TargetPath, Path.GetRelativePath(backup.SourcePath, sourceFile));
=======
                // 5) Traiter chaque fichier
                foreach (var sourceFile in sortedFiles)
                {
                    // 5.1) Annulation ?
                    if (cts.Token.IsCancellationRequested)
                    {
                        UpdateJobState(name, state =>
                        {
                            state.Status = "Paused";
                            state.ProgressPercentage = (int)((filesProcessed * 100.0) / totalFiles);
                        });
                        return;
                    }

                    var relativePath = Path.GetRelativePath(backup.SourcePath, sourceFile);
                    var targetFile = Path.Combine(backup.TargetPath, relativePath);
                    var sourceInfo = new FileInfo(sourceFile);

                    // 5.2) Gestion du “gros” fichier (> n Ko)
                    bool isLarge = sourceInfo.Length > _maxLargeFileSizeBytes;
                    if (isLarge)
                    {
                        await _largeFileSemaphore.WaitAsync(cts.Token);
                    }

                    try
                    {
                        // 5.3) Differential ?
                        bool shouldCopy = true;
                        if (backup.Type.Equals("Differential", StringComparison.OrdinalIgnoreCase)
                            && File.Exists(targetFile))
                        {
                            var targetInfo = new FileInfo(targetFile);
                            shouldCopy = sourceInfo.LastWriteTime > targetInfo.LastWriteTime;
                        }

                        if (shouldCopy)
                        {
                            var stopwatch = Stopwatch.StartNew();
                            try
                            {
                                // Copy and optionally encrypt the file
                                await CopyFileAsync(sourceFile, targetFile, name);
                              
                                totalEncryptionTime += stopwatch.ElapsedMilliseconds;
                                bytesTransferred += sourceInfo.Length;
                                processedFilesOrder.Add(sourceFile);
                                filesProcessed++;

                                // Mettre à jour l’état après copie
                                var progress = (int)((filesProcessed * 100.0) / totalFiles);
                                UpdateJobState(name, state =>
                                {
                                    state.ProgressPercentage = progress;
                                    state.FilesRemaining = totalFiles - filesProcessed;
                                    state.BytesRemaining = totalBytes - bytesTransferred;
                                    state.CurrentSourceFile = sourceFile;
                                    state.CurrentTargetFile = targetFile;
                                });

                                // Réévaluer la liste toutes les 10 copies
                                if (filesProcessed % 10 == 0)
                                {
                                    var updatedFiles = await GetFilesToProcessAsync(backup);
                                    if (updatedFiles.Count > sortedFiles.Count)
                                    {
                                        sortedFiles = updatedFiles;
                                        totalFiles = sortedFiles.Count;
                                        totalBytes = sortedFiles.Sum(f => new FileInfo(f).Length);

                                        UpdateJobState(name, state =>
                                        {
                                            state.TotalFilesCount = totalFiles;
                                            state.TotalFilesSize = totalBytes;
                                            state.FilesRemaining = totalFiles - filesProcessed;
                                            state.BytesRemaining = totalBytes - bytesTransferred;
>>>>>>> ae760ac3
                                        });
                                    }
                                }
                                
                                return result;
                            }
<<<<<<< HEAD
                            finally
                            {
                                ReleaseThreadSlot(false);
                            }
                        })
                    );
                }

                // Update final state
                UpdateJobState(name, state =>
                {
                    state.Status = cancellationToken.IsCancellationRequested ? JobStatus.Completed : 
                                 (hasErrors ? JobStatus.Error : JobStatus.Completed);
                    state.ProgressPercentage = 100;
=======
                            catch (OperationCanceledException)
                            {
                                stopwatch.Stop();
                                UpdateJobState(name, state =>
                                {
                                    state.Status = "Paused";
                                    state.ProgressPercentage = (int)((filesProcessed * 100.0) / totalFiles);
                                });
                                return;
                            }
                            catch (Exception ex)
                            {
                                stopwatch.Stop();
                                hasErrors = true;
                                errorMessages.Add($"Error copying file {sourceFile}: {ex.Message}");

                                FileProgressChanged?.Invoke(this, new FileProgressEventArgs(
                                    name, sourceFile, targetFile, sourceInfo.Length,
                                    (int)(filesProcessed * 100.0 / totalFiles),
                                    bytesTransferred, totalBytes,
                                    filesProcessed, totalFiles,
                                    stopwatch.Elapsed, false
                                ));
                                if (backup.Encrypt)
                                {
                                    EncryptionProgressChanged?.Invoke(this, new EncryptionProgressEventArgs(
                                        name, sourceFile, 0, true, true, ex.Message
                                    ));
                                }
                            }
                        }
                    }
                    finally
                    {
                        if (isLarge)
                            _largeFileSemaphore.Release();
                    }
                }

                // 6) Finalisation : marquer Completed
                UpdateJobState(name, state =>
                {
                    state.Status = hasErrors ? "Error" : "Completed";
                    state.ProgressPercentage = hasErrors ? state.ProgressPercentage : 100;
>>>>>>> ae760ac3
                    state.FilesRemaining = 0;
                    state.BytesRemaining = 0;
                    state.CurrentSourceFile = "";
                    state.CurrentTargetFile = "";
                });

<<<<<<< HEAD
                // Create final log entry
=======
                // 7) Final log
>>>>>>> ae760ac3
                var finalLogEntry = new LogEntry
                {
                    Timestamp = DateTime.Now,
                    BackupName = name,
                    BackupType = backup.Type,
                    SourcePath = backup.SourcePath,
                    TargetPath = backup.TargetPath,
                    FileSize = bytesTransferred,
                    TransferTime = resources.Stopwatch.ElapsedMilliseconds,
                    EncryptionTime = backup.Encrypt ? totalEncryptionTime : -1,
<<<<<<< HEAD
                    Message = hasErrors 
                        ? $"Backup completed with errors: {string.Join("; ", errorMessages)}\n"
                        : $"Backup completed successfully. Processed {filesProcessed} files ({FormatFileSize(bytesTransferred)}) in {resources.Stopwatch.ElapsedMilliseconds:F0}ms" + 
                          (backup.Encrypt ? $" (Encryption time: {totalEncryptionTime}ms)" : "") + "\n" +
                          "Files processed in order:\n" +
                          string.Join("\n", processedFilesOrder.Select((f, index) => 
                          {
                              var extension = Path.GetExtension(f).ToLower();
                              var isPriority = Config.GetPriorityExtensions().Contains(extension);
                              return $"{index + 1}. {Path.GetFileName(f)} ({(isPriority ? "Priority" : "Non-priority")})";
                          })),
=======
                    Message = hasErrors
                        ? $"Completed with errors: {string.Join("; ", errorMessages)}"
                        : $"Completed successfully: {filesProcessed} files ({FormatFileSize(bytesTransferred)}) in {totalTransferTime}ms" +
                          (backup.Encrypt ? $" (Encryption: {totalEncryptionTime}ms)" : ""),
>>>>>>> ae760ac3
                    LogType = hasErrors ? "ERROR" : "INFO",
                    ActionType = hasErrors ? "BACKUP_ERROR" : "BACKUP_COMPLETED"
                 };
                _logger.AddLogEntry(finalLogEntry);
            }
            catch (OperationCanceledException)
            {
                UpdateJobState(name, state =>
                {
<<<<<<< HEAD
                    state.Status = JobStatus.Completed;
                    state.CurrentSourceFile = string.Empty;
                    state.CurrentTargetFile = string.Empty;
=======
                    state.Status = "Paused";
                    state.ProgressPercentage = 0;
>>>>>>> ae760ac3
                });

                var cancelLogEntry = new LogEntry
                {
                    Timestamp = DateTime.Now,
                    BackupName = name,
                    BackupType = backup.Type,
                    SourcePath = backup.SourcePath,
                    TargetPath = backup.TargetPath,
                    Message = "Backup operation cancelled by user",
                    LogType = "INFO",
                    ActionType = "BACKUP_CANCELLED"
                };
                _logger.AddLogEntry(cancelLogEntry);
                throw;
            }
            catch (Exception ex)
            {
                UpdateJobState(name, state =>
                {
                    state.Status = JobStatus.Error;
                    state.ProgressPercentage = 0;
                    state.CurrentSourceFile = "";
                    state.CurrentTargetFile = "";
                });

<<<<<<< HEAD
=======
                FileProgressChanged?.Invoke(this, new FileProgressEventArgs(
                    name, backup.SourcePath, backup.TargetPath, 0, 0, 0, 0, 0, 0, TimeSpan.Zero, false
                ));

>>>>>>> ae760ac3
                var errorLogEntry = new LogEntry
                {
                    Timestamp = DateTime.Now,
                    BackupName = name,
                    BackupType = backup.Type,
                    SourcePath = backup.SourcePath,
                    TargetPath = backup.TargetPath,
                    Message = $"Backup failed: {ex.Message}",
                    LogType = "ERROR",
                    ActionType = "BACKUP_ERROR"
                };
                _logger.AddLogEntry(errorLogEntry);
                throw;
            }
            finally
            {
                if (_activeBackups.TryRemove(name, out var backupResources))
                {
                    backupResources.Dispose();
                }
            }
        }


        /// <summary>
        /// Formats a file size in bytes to a human-readable string.
        /// Converts to appropriate unit (B, KB, MB, GB, TB).
        /// </summary>
        /// <param name="bytes">Size in bytes</param>
        /// <returns>Formatted string with appropriate unit</returns>
        private string FormatFileSize(long bytes)
        {
            string[] sizes = { "B", "KB", "MB", "GB", "TB" };
            int order = 0;
            double size = bytes;
            while (size >= 1024 && order < sizes.Length - 1)
            {
                order++;
                size /= 1024;
            }
            return $"{size:0.##} {sizes[order]}";
        }

        // Add method to get thread pool statistics
        public (int ActiveThreads, int MaxTotalThreads, int MaxPriorityThreads, int MaxNormalThreads) GetThreadPoolStats()
        {
            lock (_threadPoolLock)
            {
                return (_activeThreadCount, _maxTotalThreads, _maxPriorityThreads, _maxNormalThreads);
            }
        }

        // Add method to check if a backup is running
        public bool IsBackupRunning(string name)
        {
            return _activeBackups.ContainsKey(name);
        }

        // Add method to get active backup count
        public int GetActiveBackupCount()
        {
            return _activeBackups.Count;
        }
    }
}<|MERGE_RESOLUTION|>--- conflicted
+++ resolved
@@ -55,7 +55,6 @@
         public event EventHandler<string>? BusinessSoftwareDetected;
         private readonly string _cryptoSoftPath;
 
-<<<<<<< HEAD
         // Add thread pool configuration
         private static readonly SemaphoreSlim _priorityThreadPool;
         private static readonly SemaphoreSlim _normalThreadPool;
@@ -99,12 +98,6 @@
             _priorityThreadPool = new SemaphoreSlim(_maxPriorityThreads, _maxPriorityThreads);
             _normalThreadPool = new SemaphoreSlim(_maxNormalThreads, _maxNormalThreads);
         }
-=======
-        // Limite de taille (n Ko) et contrôle mutuel des gros transferts
-        private readonly SemaphoreSlim _largeFileSemaphore;
-        private readonly long _maxLargeFileSizeBytes;
-
->>>>>>> ae760ac3
 
         /// <summary>
         /// Initializes a new instance of the BackupManager class.
@@ -177,7 +170,6 @@
                         _jobStates[job.Name] = StateModel.CreateInitialState(job.Name);
                     }
 
-                    // Sauvegarder les états
                     SaveStates(_jobStates.Values.ToList());
                 }
             }
@@ -834,7 +826,6 @@
             if (backup == null)
                 throw new InvalidOperationException($"Backup job '{name}' not found");
 
-<<<<<<< HEAD
             // Create and register backup resources
             var resources = new BackupResources();
             if (!_activeBackups.TryAdd(name, resources))
@@ -872,34 +863,7 @@
                 var fileList = string.Join("\n", 
                     priorityFiles.Select(f => $"- {Path.GetFileName(f)} (Priority)").Concat(
                     normalFiles.Select(f => $"- {Path.GetFileName(f)} (Non-priority)")));
-                
-=======
-            // Create a new cancellation token for this job
-            var cts = new CancellationTokenSource();
-            _jobCancellationTokens[name] = cts;
-
-            var startTime = DateTime.Now;
-            var filesProcessed = 0;
-            var bytesTransferred = 0L;
-            var totalTransferTime = 0L;
-            var totalEncryptionTime = 0L;
-            var hasErrors = false;
-            var errorMessages = new List<string>();
-            var processedFilesOrder = new List<string>(); 
-
-            try
-            {
-                // 1) Retrieve the list of files to process, with priorityé
-                var sortedFiles = await GetFilesToProcessAsync(backup);
-
-                // 2) Calculate totals
-                var totalFiles = sortedFiles.Count;
-                var totalBytes = sortedFiles.Sum(f => new FileInfo(f).Length);
-
-                // 3) Log the start of file processing
-                var fileList = string.Join("\n", sortedFiles.Select(f => $"- {Path.GetFileName(f)} ({(Config.GetPriorityExtensions().Contains(Path.GetExtension(f).ToLower()) ? "Priority" : "Non-priority")})"));
-
->>>>>>> ae760ac3
+
                 _logger.AddLogEntry(new LogEntry
                 {
                     Timestamp = startTime,
@@ -912,18 +876,11 @@
                     ActionType = "BACKUP_STARTED"
                 });
 
-<<<<<<< HEAD
                 // Update initial state
                 UpdateJobState(name, state =>
                 {
                     state.Status = JobStatus.Active;
                     state.ProgressPercentage = 0;
-=======
-                // 4) Mettre à jour l’état initial
-                UpdateJobState(name, state =>
-                {
-                    state.Status = "Active";
->>>>>>> ae760ac3
                     state.TotalFilesCount = totalFiles;
                     state.TotalFilesSize = totalBytes;
                     state.FilesRemaining = totalFiles;
@@ -933,7 +890,6 @@
                     state.CurrentTargetFile = backup.TargetPath;
                 });
 
-<<<<<<< HEAD
                 // Process priority files first
                 if (priorityFiles.Any())
                 {
@@ -1036,91 +992,13 @@
                                             state.BytesRemaining = totalBytes - bytesTransferred;
                                             state.CurrentSourceFile = sourceFile;
                                             state.CurrentTargetFile = Path.Combine(backup.TargetPath, Path.GetRelativePath(backup.SourcePath, sourceFile));
-=======
-                // 5) Traiter chaque fichier
-                foreach (var sourceFile in sortedFiles)
-                {
-                    // 5.1) Annulation ?
-                    if (cts.Token.IsCancellationRequested)
-                    {
-                        UpdateJobState(name, state =>
-                        {
-                            state.Status = "Paused";
-                            state.ProgressPercentage = (int)((filesProcessed * 100.0) / totalFiles);
-                        });
-                        return;
-                    }
-
-                    var relativePath = Path.GetRelativePath(backup.SourcePath, sourceFile);
-                    var targetFile = Path.Combine(backup.TargetPath, relativePath);
-                    var sourceInfo = new FileInfo(sourceFile);
-
-                    // 5.2) Gestion du “gros” fichier (> n Ko)
-                    bool isLarge = sourceInfo.Length > _maxLargeFileSizeBytes;
-                    if (isLarge)
-                    {
-                        await _largeFileSemaphore.WaitAsync(cts.Token);
-                    }
-
-                    try
-                    {
-                        // 5.3) Differential ?
-                        bool shouldCopy = true;
-                        if (backup.Type.Equals("Differential", StringComparison.OrdinalIgnoreCase)
-                            && File.Exists(targetFile))
-                        {
-                            var targetInfo = new FileInfo(targetFile);
-                            shouldCopy = sourceInfo.LastWriteTime > targetInfo.LastWriteTime;
-                        }
-
-                        if (shouldCopy)
-                        {
-                            var stopwatch = Stopwatch.StartNew();
-                            try
-                            {
-                                // Copy and optionally encrypt the file
-                                await CopyFileAsync(sourceFile, targetFile, name);
-                              
-                                totalEncryptionTime += stopwatch.ElapsedMilliseconds;
-                                bytesTransferred += sourceInfo.Length;
-                                processedFilesOrder.Add(sourceFile);
-                                filesProcessed++;
-
-                                // Mettre à jour l’état après copie
-                                var progress = (int)((filesProcessed * 100.0) / totalFiles);
-                                UpdateJobState(name, state =>
-                                {
-                                    state.ProgressPercentage = progress;
-                                    state.FilesRemaining = totalFiles - filesProcessed;
-                                    state.BytesRemaining = totalBytes - bytesTransferred;
-                                    state.CurrentSourceFile = sourceFile;
-                                    state.CurrentTargetFile = targetFile;
-                                });
-
-                                // Réévaluer la liste toutes les 10 copies
-                                if (filesProcessed % 10 == 0)
-                                {
-                                    var updatedFiles = await GetFilesToProcessAsync(backup);
-                                    if (updatedFiles.Count > sortedFiles.Count)
-                                    {
-                                        sortedFiles = updatedFiles;
-                                        totalFiles = sortedFiles.Count;
-                                        totalBytes = sortedFiles.Sum(f => new FileInfo(f).Length);
-
-                                        UpdateJobState(name, state =>
-                                        {
-                                            state.TotalFilesCount = totalFiles;
-                                            state.TotalFilesSize = totalBytes;
-                                            state.FilesRemaining = totalFiles - filesProcessed;
-                                            state.BytesRemaining = totalBytes - bytesTransferred;
->>>>>>> ae760ac3
                                         });
                                     }
                                 }
                                 
                                 return result;
                             }
-<<<<<<< HEAD
+
                             finally
                             {
                                 ReleaseThreadSlot(false);
@@ -1135,63 +1013,13 @@
                     state.Status = cancellationToken.IsCancellationRequested ? JobStatus.Completed : 
                                  (hasErrors ? JobStatus.Error : JobStatus.Completed);
                     state.ProgressPercentage = 100;
-=======
-                            catch (OperationCanceledException)
-                            {
-                                stopwatch.Stop();
-                                UpdateJobState(name, state =>
-                                {
-                                    state.Status = "Paused";
-                                    state.ProgressPercentage = (int)((filesProcessed * 100.0) / totalFiles);
-                                });
-                                return;
-                            }
-                            catch (Exception ex)
-                            {
-                                stopwatch.Stop();
-                                hasErrors = true;
-                                errorMessages.Add($"Error copying file {sourceFile}: {ex.Message}");
-
-                                FileProgressChanged?.Invoke(this, new FileProgressEventArgs(
-                                    name, sourceFile, targetFile, sourceInfo.Length,
-                                    (int)(filesProcessed * 100.0 / totalFiles),
-                                    bytesTransferred, totalBytes,
-                                    filesProcessed, totalFiles,
-                                    stopwatch.Elapsed, false
-                                ));
-                                if (backup.Encrypt)
-                                {
-                                    EncryptionProgressChanged?.Invoke(this, new EncryptionProgressEventArgs(
-                                        name, sourceFile, 0, true, true, ex.Message
-                                    ));
-                                }
-                            }
-                        }
-                    }
-                    finally
-                    {
-                        if (isLarge)
-                            _largeFileSemaphore.Release();
-                    }
-                }
-
-                // 6) Finalisation : marquer Completed
-                UpdateJobState(name, state =>
-                {
-                    state.Status = hasErrors ? "Error" : "Completed";
-                    state.ProgressPercentage = hasErrors ? state.ProgressPercentage : 100;
->>>>>>> ae760ac3
                     state.FilesRemaining = 0;
                     state.BytesRemaining = 0;
                     state.CurrentSourceFile = "";
                     state.CurrentTargetFile = "";
                 });
 
-<<<<<<< HEAD
                 // Create final log entry
-=======
-                // 7) Final log
->>>>>>> ae760ac3
                 var finalLogEntry = new LogEntry
                 {
                     Timestamp = DateTime.Now,
@@ -1202,7 +1030,6 @@
                     FileSize = bytesTransferred,
                     TransferTime = resources.Stopwatch.ElapsedMilliseconds,
                     EncryptionTime = backup.Encrypt ? totalEncryptionTime : -1,
-<<<<<<< HEAD
                     Message = hasErrors 
                         ? $"Backup completed with errors: {string.Join("; ", errorMessages)}\n"
                         : $"Backup completed successfully. Processed {filesProcessed} files ({FormatFileSize(bytesTransferred)}) in {resources.Stopwatch.ElapsedMilliseconds:F0}ms" + 
@@ -1214,12 +1041,6 @@
                               var isPriority = Config.GetPriorityExtensions().Contains(extension);
                               return $"{index + 1}. {Path.GetFileName(f)} ({(isPriority ? "Priority" : "Non-priority")})";
                           })),
-=======
-                    Message = hasErrors
-                        ? $"Completed with errors: {string.Join("; ", errorMessages)}"
-                        : $"Completed successfully: {filesProcessed} files ({FormatFileSize(bytesTransferred)}) in {totalTransferTime}ms" +
-                          (backup.Encrypt ? $" (Encryption: {totalEncryptionTime}ms)" : ""),
->>>>>>> ae760ac3
                     LogType = hasErrors ? "ERROR" : "INFO",
                     ActionType = hasErrors ? "BACKUP_ERROR" : "BACKUP_COMPLETED"
                  };
@@ -1229,14 +1050,9 @@
             {
                 UpdateJobState(name, state =>
                 {
-<<<<<<< HEAD
                     state.Status = JobStatus.Completed;
                     state.CurrentSourceFile = string.Empty;
                     state.CurrentTargetFile = string.Empty;
-=======
-                    state.Status = "Paused";
-                    state.ProgressPercentage = 0;
->>>>>>> ae760ac3
                 });
 
                 var cancelLogEntry = new LogEntry
@@ -1263,13 +1079,6 @@
                     state.CurrentTargetFile = "";
                 });
 
-<<<<<<< HEAD
-=======
-                FileProgressChanged?.Invoke(this, new FileProgressEventArgs(
-                    name, backup.SourcePath, backup.TargetPath, 0, 0, 0, 0, 0, 0, TimeSpan.Zero, false
-                ));
-
->>>>>>> ae760ac3
                 var errorLogEntry = new LogEntry
                 {
                     Timestamp = DateTime.Now,
