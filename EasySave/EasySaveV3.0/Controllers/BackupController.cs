using EasySaveLogging;
using EasySaveV3._0.Managers;
using EasySaveV3._0.Models;
using System;
using System.Collections.Generic;
using System.Threading.Tasks;
using System.IO;
using EasySaveV3._0;
using System.Linq;
using System.Security.Cryptography;
using System.Text;
using System.Diagnostics;
using System.Threading;
using System.Text.Json;

namespace EasySaveV3._0.Controllers
{
    /// <summary>
    /// Controller responsible for managing backup operations.
    /// Handles backup creation, execution, and monitoring.
    /// </summary>
    public class BackupController : IDisposable
    {
        private readonly BackupManager _backupManager;
        private readonly SettingsController _settingsController;
        private readonly LogController _logController;
        private readonly LanguageManager _languageManager;
        private readonly Logger _logger;
        private readonly Dictionary<string, StateModel> _backupStates;
        private bool _isDisposed;
        public event EventHandler<string>? BusinessSoftwareDetected;
        public event EventHandler<string>? BusinessSoftwareResumed;
        public event EventHandler<FileProgressEventArgs>? FileProgressChanged;
        public event EventHandler<EncryptionProgressEventArgs>? EncryptionProgressChanged;

        /// <summary>
        /// Initializes a new instance of the BackupController class.
        /// </summary>
        /// <exception cref="InvalidOperationException">Thrown when required components fail to initialize.</exception>
        public BackupController()
        {
            try
            {
                _backupManager = new BackupManager();
                _settingsController = SettingsController.Instance;
                _logController = LogController.Instance;
                _languageManager = LanguageManager.Instance;
                _logger = Logger.GetInstance();
                _backupStates = new Dictionary<string, StateModel>();

                if (_backupManager == null || _settingsController == null || _logController == null || _languageManager == null)
                {
                    throw new InvalidOperationException(_languageManager?.GetTranslation("error.componentInitFailed") ?? "Failed to initialize components");
                }

                // Subscribe to BackupManager events
                _backupManager.BusinessSoftwareDetected += (sender, jobName) => BusinessSoftwareDetected?.Invoke(this, jobName);
                _backupManager.BusinessSoftwareResumed += (sender, jobName) => BusinessSoftwareResumed?.Invoke(this, jobName);
                _backupManager.FileProgressChanged += (sender, e) => FileProgressChanged?.Invoke(this, e);
                _backupManager.EncryptionProgressChanged += (sender, e) => EncryptionProgressChanged?.Invoke(this, e);
                _backupManager.BusinessSoftwareResumed += (_, jobName)=> BusinessSoftwareResumed?.Invoke(this, jobName);
            }
            catch (Exception ex)
            {
                throw new InvalidOperationException(_languageManager?.GetTranslation("error.controllerInitFailed") ?? "Controller initialization failed", ex);
            }
        }

        /// <summary>
        /// Validates source and destination paths for a backup operation.
        /// </summary>
        /// <param name="sourcePath">Source directory path</param>
        /// <param name="destinationPath">Destination directory path</param>
        /// <exception cref="ArgumentException">Thrown when paths are invalid</exception>
        private void ValidatePaths(string sourcePath, string destinationPath)
        {
            if (string.IsNullOrWhiteSpace(sourcePath))
                throw new ArgumentException(_languageManager.GetTranslation("error.sourcePathEmpty"));

            if (string.IsNullOrWhiteSpace(destinationPath))
                throw new ArgumentException(_languageManager.GetTranslation("error.destinationPathEmpty"));

            if (!Directory.Exists(sourcePath))
                throw new ArgumentException(_languageManager.GetTranslation("error.sourcePathNotFound"));

            try
            {
                // Ensure destination directory exists or can be created
                if (!Directory.Exists(destinationPath))
                {
                    Directory.CreateDirectory(destinationPath);
                }

                // Test write access to destination
                var testFile = Path.Combine(destinationPath, "test.tmp");
                File.WriteAllText(testFile, "test");
                File.Delete(testFile);
            }
            catch (Exception ex)
            {
                throw new ArgumentException(_languageManager.GetTranslation("error.destinationPathAccess"), ex);
            }

            // Check if paths are the same
            if (Path.GetFullPath(sourcePath).Equals(Path.GetFullPath(destinationPath), StringComparison.OrdinalIgnoreCase))
                throw new ArgumentException(_languageManager.GetTranslation("error.samePaths"));
        }

        public bool IsCryptoSoftRunning()
        {
            const string mutexName = @"Global\CryptoConsole_MonoInstance";

            if (Mutex.TryOpenExisting(mutexName, out Mutex? existingMutex))
            {
                existingMutex.Dispose();
                return true;
            }
            else
            {
                return false;
            }
        }

        /// <summary>
        /// Creates a new backup job.
        /// </summary>
        /// <param name="name">Name of the backup job</param>
        /// <param name="sourcePath">Source directory path</param>
        /// <param name="destinationPath">Destination directory path</param>
        /// <param name="type">Type of backup (Full or Differential)</param>
        /// <exception cref="ArgumentException">Thrown when parameters are invalid</exception>
        /// <exception cref="InvalidOperationException">Thrown when backup creation fails</exception>
        public void CreateBackup(string name, string sourcePath, string destinationPath, string type)
        {
            if (string.IsNullOrWhiteSpace(name))
                throw new ArgumentException(_languageManager.GetTranslation("error.backupNameEmpty"));

            if (!type.Equals("Full", StringComparison.OrdinalIgnoreCase) && 
                !type.Equals("Differential", StringComparison.OrdinalIgnoreCase))
                throw new ArgumentException(_languageManager.GetTranslation("error.invalidBackupType"));

            try
            {
                ValidatePaths(sourcePath, destinationPath);

                var backup = new Backup
                {
                    Name = name,
                    SourcePath = sourcePath,
                    TargetPath = destinationPath,
                    Type = type,
                    Encrypt = true  // Enable encryption by default
                };

                if (!_backupManager.AddJob(backup))
                {
                    throw new InvalidOperationException(_languageManager.GetTranslation("message.backupExists"));
                }
            }
            catch (Exception ex)
            {
                _logController.LogBackupError(name, type, ex.Message, sourcePath, destinationPath);
                throw;
            }
        }

        /// <summary>
        /// Edits an existing backup job.
        /// </summary>
        /// <param name="name">Current name of the backup job</param>
        /// <param name="sourcePath">New source directory path</param>
        /// <param name="destinationPath">New destination directory path</param>
        /// <param name="type">New backup type</param>
        /// <exception cref="ArgumentException">Thrown when parameters are invalid</exception>
        /// <exception cref="InvalidOperationException">Thrown when backup update fails</exception>
        public void EditBackup(string name, string sourcePath, string destinationPath, string type)
        {
            if (string.IsNullOrWhiteSpace(name))
                throw new ArgumentException(_languageManager.GetTranslation("error.backupNameEmpty"));

            if (!type.Equals("Full", StringComparison.OrdinalIgnoreCase) && 
                !type.Equals("Differential", StringComparison.OrdinalIgnoreCase))
                throw new ArgumentException(_languageManager.GetTranslation("error.invalidBackupType"));

            try
            {
                var existingBackup = _backupManager.GetJob(name);
                if (existingBackup == null)
                {
                    throw new InvalidOperationException(_languageManager.GetTranslation("message.backupNotFound"));
                }

                ValidatePaths(sourcePath, destinationPath);

                var updatedBackup = new Backup
                {
                    Name = name,
                    SourcePath = sourcePath,
                    TargetPath = destinationPath,
                    Type = type,
                    FileLength = existingBackup.FileLength
                };

                if (!_backupManager.UpdateJob(name, updatedBackup))
                {
                    throw new InvalidOperationException(_languageManager.GetTranslation("message.backupNotFound"));
                }
            }
            catch (Exception ex)
            {
                _logController.LogBackupError(name, type, ex.Message, sourcePath, destinationPath);
                throw;
            }
        }

        /// <summary>
        /// Deletes a backup job.
        /// </summary>
        /// <param name="name">Name of the backup job to delete</param>
        /// <exception cref="ArgumentException">Thrown when name is invalid</exception>
        /// <exception cref="InvalidOperationException">Thrown when backup deletion fails</exception>
        public void DeleteBackup(string name)
        {
            if (string.IsNullOrWhiteSpace(name))
                throw new ArgumentException(_languageManager.GetTranslation("error.backupNameEmpty"));

            try
            {
                if (_backupManager.IsBackupRunning(name))
                {
                    throw new InvalidOperationException(_languageManager.GetTranslation("error.backupInProgress"));
                }

                if (!_backupManager.RemoveJob(name))
                {
                    throw new InvalidOperationException(_languageManager.GetTranslation("message.backupNotFound"));
                }
            }
            catch (Exception ex)
            {
                var backup = GetBackup(name);
                _logController.LogBackupError(name, backup?.Type ?? "Unknown", ex.Message, backup?.SourcePath, backup?.TargetPath);
                throw;
            }
        }

        /// <summary>
        /// Starts a backup job.
        /// </summary>
        /// <param name="backupName">Name of the backup job to start</param>
        /// <exception cref="ArgumentException">Thrown when name is invalid</exception>
        /// <exception cref="InvalidOperationException">Thrown when backup start fails</exception>
        public async Task StartBackup(string backupName)
        {
            try
            {
                // 1) Check CryptoSoft single instance
                if (IsCryptoSoftRunning())
                {
                    throw new InvalidOperationException(
                        _languageManager.GetTranslation("message.cryptoSoftAlreadyRunning")
                    );
                }

                if (_backupManager.IsBackupRunning(backupName))
                {
                    throw new InvalidOperationException(_languageManager.GetTranslation("message.backupAlreadyRunning"));
                }

                await _backupManager.ExecuteJob(backupName);
            }
            catch (Exception ex)
            {
                var backup = GetBackup(backupName);
                _logController.LogBackupError(backupName, backup?.Type ?? "Unknown", ex.Message, backup?.SourcePath, backup?.TargetPath);
                throw;
            }
        }

        /// <summary>
        /// Gets the list of all backup jobs.
        /// </summary>
        /// <returns>List of backup jobs</returns>
        /// <exception cref="InvalidOperationException">Thrown when backup list retrieval fails</exception>
        public List<Backup> GetBackups()
        {
            try
            {
                return new List<Backup>(_backupManager.Jobs);
            }
            catch (Exception ex)
            {
                throw new InvalidOperationException(_languageManager.GetTranslation("error.backupListRetrievalFailed"), ex);
            }
        }

        /// <summary>
        /// Gets a specific backup job by name.
        /// </summary>
        /// <param name="name">Name of the backup job to retrieve</param>
        /// <returns>The backup job if found, null otherwise</returns>
        /// <exception cref="ArgumentException">Thrown when name is invalid</exception>
        /// <exception cref="InvalidOperationException">Thrown when backup retrieval fails</exception>
        public Backup? GetBackup(string name)
        {
            if (string.IsNullOrWhiteSpace(name))
                throw new ArgumentException(_languageManager.GetTranslation("error.backupNameEmpty"));

            try
            {
                return _backupManager.GetJob(name);
            }
            catch (Exception ex)
            {
                _logController.LogBackupError(name, "Unknown", ex.Message);
                throw;
            }
        }

        /// <summary>
        /// Gets the current state of a backup job.
        /// </summary>
        /// <param name="name">Name of the backup job</param>
        /// <returns>The current state of the backup job, or null if not found</returns>
        /// <exception cref="ArgumentException">Thrown when name is invalid</exception>
        /// <exception cref="InvalidOperationException">Thrown when state retrieval fails</exception>
        public StateModel? GetBackupState(string name)
        {
            if (string.IsNullOrWhiteSpace(name))
                throw new ArgumentException(_languageManager.GetTranslation("error.backupNameEmpty"));

            try
            {
                return _backupManager.GetJobState(name);
            }
            catch (Exception ex)
            {
                _logController.LogBackupError(name, "Unknown", ex.Message);
                throw;
            }
        }

        /// <summary>
        /// Displays the log viewer.
        /// </summary>
        public void DisplayLogs()
        {
            try
            {
                _logController.DisplayLogs();
            }
            catch (Exception ex)
            {
                throw new InvalidOperationException(_languageManager.GetTranslation("error.logDisplayFailed"), ex);
            }
        }

        /// <summary>
        /// Sets the format for log files.
        /// </summary>
        /// <param name="format">Desired log format</param>
        public void SetLogFormat(LogFormat format)
        {
            try
            {
                _logController.SetLogFormat(format);
            }
            catch (Exception ex)
            {
                throw new InvalidOperationException(_languageManager.GetTranslation("error.logFormatChangeFailed"), ex);
            }
        }

        /// <summary>
        /// Gets the current log format.
        /// </summary>
        /// <returns>Current log format</returns>
        public LogFormat GetCurrentLogFormat()
        {
            try
            {
                return _logController.GetCurrentLogFormat();
            }
            catch (Exception ex)
            {
                throw new InvalidOperationException(_languageManager.GetTranslation("error.logFormatRetrievalFailed"), ex);
            }
        }

        /// <summary>
        /// Starts all backup jobs in parallel.
        /// </summary>
        /// <exception cref="InvalidOperationException">Thrown when backup start fails</exception>
        public async Task StartAllBackups()
        {
            try
            {
                if (IsCryptoSoftRunning())
                    throw new InvalidOperationException(
                    _languageManager.GetTranslation("message.cryptoSoftAlreadyRunning")
                               );

                var backups = GetBackups();
                var backupTasks = backups
                    .Where(backup => !_backupManager.IsBackupRunning(backup.Name))
                    .Select(backup => _backupManager.ExecuteJob(backup.Name));

                await Task.WhenAll(backupTasks);
            }
            catch (Exception ex)
            {
                _logController.LogBackupError("All", "Unknown", ex.Message, null, null);
                throw;
            }
        }

        /// <summary>
        /// Starts selected backup jobs in parallel.
        /// </summary>
        /// <param name="backupNames">List of backup names to execute</param>
        /// <exception cref="InvalidOperationException">Thrown when backup start fails</exception>
        public async Task StartSelectedBackups(List<string> backupNames)
        {
            try
            {
                if (IsCryptoSoftRunning())
                    throw new InvalidOperationException(
                    _languageManager.GetTranslation("message.cryptoSoftAlreadyRunning")
                               );
<<<<<<< HEAD

                var backupTasks = backupNames
                    .Where(backupName => !_backupManager.IsBackupRunning(backupName))
                    .Select(backupName => _backupManager.ExecuteJob(backupName));

                await Task.WhenAll(backupTasks);
            }
            catch (Exception ex)
            {
                _logController.LogBackupError("Selected", "Unknown", ex.Message, null, null);
                throw;
            }
        }

        /// <summary>
        /// Resumes selected backup jobs after business software is no longer running.
        /// </summary>
        /// <param name="backupNames">List of backup names to resume</param>
        /// <exception cref="InvalidOperationException">Thrown when backup resume fails</exception>
        public async Task ResumeSelectedBackups(List<string> backupNames)
        {
            try
            {
                if (IsCryptoSoftRunning())
                    throw new InvalidOperationException(
                    _languageManager.GetTranslation("message.cryptoSoftAlreadyRunning")
                               );
=======
               
>>>>>>> 516fe267

                                    var backupTasks = backupNames
                    .Where(backupName => !_backupManager.IsBackupRunning(backupName))
                    .Select(backupName => _backupManager.ExecuteJob(backupName));

                await Task.WhenAll(backupTasks);
            }
            catch (Exception ex)
            {
                _logController.LogBackupError("Selected", "Unknown", ex.Message, null, null);
                throw;
            }
        }

        /// <summary>
        /// Gets the current thread pool statistics.
        /// </summary>
        /// <returns>A tuple containing active threads, max total threads, max priority threads, and max normal threads</returns>
        public (int ActiveThreads, int MaxTotalThreads, int MaxPriorityThreads, int MaxNormalThreads) GetThreadPoolStats()
        {
            return _backupManager.GetThreadPoolStats();
        }

        /// <summary>
        /// Gets the number of currently active backups.
        /// </summary>
        public int GetActiveBackupCount()
        {
            return _backupManager.GetActiveBackupCount();
        }

        /// <summary>
        /// Disposes of the BackupController and its resources.
        /// </summary>
        public void Dispose()
        {
            Dispose(true);
            GC.SuppressFinalize(this);
        }

        /// <summary>
        /// Disposes of the BackupController and its resources.
        /// </summary>
        /// <param name="disposing">True if called from Dispose, false if called from finalizer</param>
        protected virtual void Dispose(bool disposing)
        {
            if (!_isDisposed)
            {
                if (disposing)
                {
                    _backupManager.BusinessSoftwareDetected -= (sender, jobName) => BusinessSoftwareDetected?.Invoke(this, jobName);
                    _backupManager.BusinessSoftwareResumed -= (sender, jobName) => BusinessSoftwareResumed?.Invoke(this, jobName);
                    _backupManager.FileProgressChanged -= (sender, e) => FileProgressChanged?.Invoke(this, e);
                    _backupManager.EncryptionProgressChanged -= (sender, e) => EncryptionProgressChanged?.Invoke(this, e);
                    if (_backupManager is IDisposable disposable)
                    {
                        disposable.Dispose();
                    }
                }
                _isDisposed = true;
            }
        }

        /// <summary>
        /// Finalizer for BackupController.
        /// </summary>
        ~BackupController()
        {
            Dispose(false);
        }

        /// <summary>
        /// Pauses a running backup job.
        /// </summary>
        /// <param name="name">Name of the backup job to pause</param>
        /// <exception cref="ArgumentException">Thrown when name is invalid</exception>
        /// <exception cref="InvalidOperationException">Thrown when backup pause fails</exception>
        public void PauseBackup(string name)
        {
            if (string.IsNullOrWhiteSpace(name))
                throw new ArgumentException(_languageManager.GetTranslation("error.backupNameEmpty"));

            try
            {
                var state = _backupManager.GetJobState(name);
                if (state == null)
                {
                    throw new InvalidOperationException(_languageManager.GetTranslation("message.backupNotFound"));
                }

                if (state.Status != JobStatus.Active)
                {
                    throw new InvalidOperationException(_languageManager.GetTranslation("error.backupNotActive"));
                }

                _backupManager.UpdateJobState(name, s => s.Status = JobStatus.Paused);
                _logger.LogAdminAction(name, "BACKUP_PAUSED", "Backup job paused");
            }
            catch (Exception ex)
            {
                _logController.LogBackupError(name, "Unknown", ex.Message);
                throw;
            }
        }

        /// <summary>
        /// Resumes a paused backup job.
        /// </summary>
        /// <param name="name">Name of the backup job to resume</param>
        /// <exception cref="ArgumentException">Thrown when name is invalid</exception>
        /// <exception cref="InvalidOperationException">Thrown when backup resume fails</exception>
        public void ResumeBackup(string name)
        {
            if (string.IsNullOrWhiteSpace(name))
                throw new ArgumentException(_languageManager.GetTranslation("error.backupNameEmpty"));

            try
            {
                var state = _backupManager.GetJobState(name);
                if (state == null)
                {
                    throw new InvalidOperationException(_languageManager.GetTranslation("message.backupNotFound"));
                }

                if (state.Status != JobStatus.Paused)
                {
                    throw new InvalidOperationException(_languageManager.GetTranslation("error.backupNotPaused"));
                }

                _backupManager.UpdateJobState(name, s => s.Status = JobStatus.Active);
                _logger.LogAdminAction(name, "BACKUP_RESUMED", "Backup job resumed");
            }
            catch (Exception ex)
            {
                _logController.LogBackupError(name, "Unknown", ex.Message);
                throw;
            }
        }

        /// <summary>
        /// Stops a running or paused backup job.
        /// </summary>
        /// <param name="name">Name of the backup job to stop</param>
        /// <exception cref="ArgumentException">Thrown when name is invalid</exception>
        /// <exception cref="InvalidOperationException">Thrown when backup stop fails</exception>
        public void StopBackup(string name)
        {
            if (string.IsNullOrWhiteSpace(name))
                throw new ArgumentException(_languageManager.GetTranslation("error.backupNameEmpty"));

            try
            {
                var state = _backupManager.GetJobState(name);
                if (state == null)
                {
                    throw new InvalidOperationException(_languageManager.GetTranslation("message.backupNotFound"));
                }

                if (state.Status != JobStatus.Active && state.Status != JobStatus.Paused)
                {
                    throw new InvalidOperationException(_languageManager.GetTranslation("error.backupNotRunning"));
                }

                // Signal cancellation to stop the backup task
                if (BackupManager._activeBackups.TryGetValue(name, out var resources))
                {
                    resources.CancellationTokenSource.Cancel();
                }

                // Update state immediately to reflect stopping, even if cancellation takes a moment
                _backupManager.UpdateJobState(name, s =>
                {
                    s.Status = JobStatus.Stopped; // Or a specific 'Stopped' status if available
                    s.ProgressPercentage = 0;
                    s.FilesRemaining = 0;
                    s.BytesRemaining = 0;
                    s.CurrentSourceFile = string.Empty;
                    s.CurrentTargetFile = string.Empty;
                });

                _logger.LogAdminAction(name, "BACKUP_STOPPED", "Backup job stopped");
            }
            catch (Exception ex)
            {
                _logController.LogBackupError(name, "Unknown", ex.Message);
                throw;
            }
        }
    }
}<|MERGE_RESOLUTION|>--- conflicted
+++ resolved
@@ -427,8 +427,7 @@
                     throw new InvalidOperationException(
                     _languageManager.GetTranslation("message.cryptoSoftAlreadyRunning")
                                );
-<<<<<<< HEAD
-
+                               
                 var backupTasks = backupNames
                     .Where(backupName => !_backupManager.IsBackupRunning(backupName))
                     .Select(backupName => _backupManager.ExecuteJob(backupName));
@@ -455,9 +454,6 @@
                     throw new InvalidOperationException(
                     _languageManager.GetTranslation("message.cryptoSoftAlreadyRunning")
                                );
-=======
-               
->>>>>>> 516fe267
 
                                     var backupTasks = backupNames
                     .Where(backupName => !_backupManager.IsBackupRunning(backupName))
