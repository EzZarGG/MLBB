--- conflicted
+++ resolved
@@ -51,12 +51,9 @@
         public event EventHandler<FileProgressEventArgs>? FileProgressChanged;        // Fired when file operation progress changes
         public event EventHandler<EncryptionProgressEventArgs>? EncryptionProgressChanged;  // Fired when encryption progress changes
 
-<<<<<<< HEAD
         public event EventHandler<string>? BusinessSoftwareDetected;
-=======
         private readonly string _cryptoSoftPath;
 
->>>>>>> af5032e8
         /// <summary>
         /// Initializes a new instance of the BackupManager class.
         /// Sets up file paths, loads existing backups and states, and initializes controllers.
